--- conflicted
+++ resolved
@@ -141,14 +141,9 @@
     for i in range(num_modes):
         max = np.max(np.abs(eigenmodes[:,:,i]))
         axes[i].set_axis_on()
-<<<<<<< HEAD
-        axes[i].imshow(eigenmodes[:, :, i], cmap='bwr', extent=[0, 1, 0, 1], vmin = -max, vmax = max)
-        axes[i].set_title(f"Mode = {i+1}, Eigenvalue = {eigenvalues[i]}")
-=======
         axes[i].imshow(eigenmodes[:, :, i], cmap='bwr', extent=[0, L, 0, L], vmin = -max, vmax = max)
         axes[i].set_title(f"Mode = {i+1}, Eigenvalue = {round(eigenvalues[i],2)}")
         #axes[i].axis('off')
->>>>>>> f6c489f0
 
     plt.tight_layout()
     plt.show()
@@ -297,44 +292,20 @@
 
     return eigenvalues, eigenvectors, eigenmodes
 
-<<<<<<< HEAD
-=======
 
 def get_eigenmodes_sparse_rectangular(M, L, dx, modes=6):
     """Eigenmodes for sparse matrix"""
     steps = int(L/dx)
->>>>>>> f6c489f0
-
-def get_eigenmodes_sparse_rectangular(M, N, modes=6):
-    """
-    """
-    dx = 1.0 / N 
-    
+
     M_sparse = scipy.sparse.csr_matrix(M)
-    
-    # Compute the k smallest eigenvalues in magnitude
-    vals, vecs = scipy.sparse.linalg.eigs(M_sparse, k=modes, which='SM')
-    
-    # Convert to real (small floating imaginary parts can exist)
-    vals = np.real(vals)
-    vecs = np.real(vecs)
-    
-    # Sort by ascending magnitude
-    idx_sort = np.argsort(np.abs(vals))
-    vals = vals[idx_sort]
-    vecs = vecs[:, idx_sort]
-    vals = vals[:modes]
-    vecs = vecs[:, :modes]
-    
-    vals /= dx**2
-    eigenmodes = vecs.reshape(N, 2*N, modes)
-
-<<<<<<< HEAD
-    return vals, vecs, eigenmodes
-=======
+    eigenvalues, eigenvectors = scipy.sparse.linalg.eigs(M_sparse, 
+        k=modes, which='SM')
+    eigenvalues /= dx**2
+
     # Reshape eigenmodes for rectangle (L x 2L)
     eigenmodes = eigenvectors.reshape(steps, 2*steps, -1)
->>>>>>> f6c489f0
+
+    return vals, vecs, eigenmodes
 
 
 
@@ -494,15 +465,10 @@
     return ani
 
 
-<<<<<<< HEAD
-def visualize_all_eigenfrequencies(N, modes=5):
-    fig, axes = plt.subplots(3, 5, figsize=(15,5))
-=======
 def visualize_all_eigenfrequencies(L, dx, modes=5):
     steps = int(L/dx)
 
     fig, axes = plt.subplots(3, 5, figsize=(12,8))
->>>>>>> f6c489f0
     axes = axes.flatten()
 
     # Square grid
@@ -552,7 +518,6 @@
     return plt
 
 
-<<<<<<< HEAD
 def visualize_diag_matrix(M, N, text='ON'):
     fig, ax = plt.subplots(figsize=(8, 8))
     
@@ -561,11 +526,6 @@
 
 def visualize_all_diagonals(N):
     M_sq = diagonal_matrix(N)
-=======
-def matrix_grid(grid):
-    """If we need to create a grid for the problem"""
-    return np.pad(grid, 1)
->>>>>>> f6c489f0
 
     M_r = diagonal_rectangular(N)
 
